<<<<<<< HEAD
use crate::event::Source;
use crate::sys::windows::{Event, Overlapped};
use crate::Registry;

=======
>>>>>>> 064af846
use std::ffi::OsStr;
use std::io::{self, Read, Write};
use std::os::windows::io::{AsRawHandle, FromRawHandle, IntoRawHandle, RawHandle};
<<<<<<< HEAD
use std::slice;
use std::sync::atomic::AtomicBool;
use std::sync::atomic::Ordering::SeqCst;
=======
use std::sync::atomic::Ordering::{Relaxed, SeqCst};
use std::sync::atomic::{AtomicBool, AtomicUsize};
>>>>>>> 064af846
use std::sync::{Arc, Mutex};
use std::{fmt, mem, slice};

<<<<<<< HEAD
use crate::{Interest, Token};
=======
use miow::iocp::{CompletionPort, CompletionStatus};
>>>>>>> 064af846
use miow::pipe;
use winapi::shared::winerror::{ERROR_BROKEN_PIPE, ERROR_PIPE_LISTENING};
use winapi::um::ioapiset::CancelIoEx;
use winapi::um::minwinbase::{OVERLAPPED, OVERLAPPED_ENTRY};

<<<<<<< HEAD
=======
use crate::event::Source;
use crate::sys::windows::{Event, Overlapped};
use crate::{poll, Registry};
use crate::{Interest, Token};

>>>>>>> 064af846
/// Non-blocking windows named pipe.
///
/// This structure internally contains a `HANDLE` which represents the named
/// pipe, and also maintains state associated with the mio event loop and active
/// I/O operations that have been scheduled to translate IOCP to a readiness
/// model.
///
/// Note, IOCP is a *completion* based model whereas mio is a *readiness* based
/// model. To bridge this, `NamedPipe` performs internal buffering. Writes are
/// written to an internal buffer and the buffer is submitted to IOCP. IOCP
/// reads are submitted using internal buffers and `NamedPipe::read` reads from
/// this internal buffer.
///
/// # Trait implementations
///
/// The `Read` and `Write` traits are implemented for `NamedPipe` and for
/// `&NamedPipe`. This represents that a named pipe can be concurrently read and
/// written to and also can be read and written to at all. Typically a named
/// pipe needs to be connected to a client before it can be read or written,
/// however.
///
/// Note that for I/O operations on a named pipe to succeed then the named pipe
/// needs to be associated with an event loop. Until this happens all I/O
/// operations will return a "would block" error.
///
/// # Managing connections
///
/// The `NamedPipe` type supports a `connect` method to connect to a client and
/// a `disconnect` method to disconnect from that client. These two methods only
/// work once a named pipe is associated with an event loop.
///
/// The `connect` method will succeed asynchronously and a completion can be
/// detected once the object receives a writable notification.
///
/// # Named pipe clients
///
/// Currently to create a client of a named pipe server then you can use the
/// `OpenOptions` type in the standard library to create a `File` that connects
/// to a named pipe. Afterwards you can use the `into_raw_handle` method coupled
/// with the `NamedPipe::from_raw_handle` method to convert that to a named pipe
/// that can operate asynchronously. Don't forget to pass the
/// `FILE_FLAG_OVERLAPPED` flag when opening the `File`.
pub struct NamedPipe {
    inner: Arc<Inner>,
}

/// # Notes
///
/// The memory layout of this structure must be fixed as the
/// `ptr_from_*_overlapped` methods depend on it, see the `ptr_from` test.
#[repr(C)]
struct Inner {
    // NOTE: careful modifying the order of these three fields, the `ptr_from_*`
    // methods depend on the layout!
    connect: Overlapped,
    read: Overlapped,
    write: Overlapped,
    // END NOTE.
    handle: pipe::NamedPipe,
    connecting: AtomicBool,
    io: Mutex<Io>,
    pool: Mutex<BufferPool>,
}

impl Inner {
    /// Converts a pointer to `Inner.connect` to a pointer to `Inner`.
    ///
    /// # Unsafety
    ///
    /// Caller must ensure `ptr` is pointing to `Inner.connect`.
    unsafe fn ptr_from_conn_overlapped(ptr: *mut OVERLAPPED) -> *const Inner {
        // `connect` is the first field, so the pointer are the same.
        ptr.cast()
    }

    /// Same as [`ptr_from_conn_overlapped`] but for `Inner.read`.
    unsafe fn ptr_from_read_overlapped(ptr: *mut OVERLAPPED) -> *const Inner {
        // `read` is after `connect: Overlapped`.
        (ptr as *mut Overlapped).wrapping_sub(1) as *const Inner
    }

    /// Same as [`ptr_from_conn_overlapped`] but for `Inner.write`.
    unsafe fn ptr_from_write_overlapped(ptr: *mut OVERLAPPED) -> *const Inner {
        // `read` is after `connect: Overlapped` and `read: Overlapped`.
        (ptr as *mut Overlapped).wrapping_sub(2) as *const Inner
    }
}

#[test]
fn ptr_from() {
    use std::mem::ManuallyDrop;
    use std::ptr;

    let pipe = unsafe { ManuallyDrop::new(NamedPipe::from_raw_handle(ptr::null_mut())) };
    let inner: &Inner = &pipe.inner;
    assert_eq!(
        inner as *const Inner,
        unsafe { Inner::ptr_from_conn_overlapped(&inner.connect as *const _ as *mut OVERLAPPED) },
        "`ptr_from_conn_overlapped` incorrect"
    );
    assert_eq!(
        inner as *const Inner,
        unsafe { Inner::ptr_from_read_overlapped(&inner.read as *const _ as *mut OVERLAPPED) },
        "`ptr_from_read_overlapped` incorrect"
    );
    assert_eq!(
        inner as *const Inner,
        unsafe { Inner::ptr_from_write_overlapped(&inner.write as *const _ as *mut OVERLAPPED) },
        "`ptr_from_write_overlapped` incorrect"
    );
}

struct Io {
    // Token used to identify events
    token: Option<Token>,
    read: State,
    write: State,
    connect_error: Option<io::Error>,
}

#[derive(Debug)]
enum State {
    None,
    Pending(Vec<u8>, usize),
    Ok(Vec<u8>, usize),
    Err(io::Error),
}

fn would_block() -> io::Error {
    io::ErrorKind::WouldBlock.into()
}

impl NamedPipe {
    /// Creates a new named pipe at the specified `addr` given a "reasonable
    /// set" of initial configuration options.
    pub fn new<A: AsRef<OsStr>>(addr: A) -> io::Result<NamedPipe> {
        let pipe = pipe::NamedPipe::new(addr)?;
        // Safety: nothing actually unsafe about this. The trait fn includes
        // `unsafe`.
        Ok(unsafe { NamedPipe::from_raw_handle(pipe.into_raw_handle()) })
    }

    /// Attempts to call `ConnectNamedPipe`, if possible.
    ///
    /// This function will attempt to connect this pipe to a client in an
    /// asynchronous fashion. If the function immediately establishes a
    /// connection to a client then `Ok(())` is returned. Otherwise if a
    /// connection attempt was issued and is now in progress then a "would
    /// block" error is returned.
    ///
    /// When the connection is finished then this object will be flagged as
    /// being ready for a write, or otherwise in the writable state.
    ///
    /// # Errors
    ///
    /// This function will return a "would block" error if the pipe has not yet
    /// been registered with an event loop, if the connection operation has
    /// previously been issued but has not yet completed, or if the connect
    /// itself was issued and didn't finish immediately.
    ///
    /// Normal I/O errors from the call to `ConnectNamedPipe` are returned
    /// immediately.
    pub fn connect(&self) -> io::Result<()> {
        // "Acquire the connecting lock" or otherwise just make sure we're the
        // only operation that's using the `connect` overlapped instance.
        if self.inner.connecting.swap(true, SeqCst) {
            return Err(would_block());
        }

        // Now that we've flagged ourselves in the connecting state, issue the
        // connection attempt. Afterwards interpret the return value and set
        // internal state accordingly.
        let res = unsafe {
            let overlapped = self.inner.connect.as_ptr() as *mut _;
            self.inner.handle.connect_overlapped(overlapped)
        };

        match res {
            // The connection operation finished immediately, so let's schedule
            // reads/writes and such.
            Ok(true) => {
                self.inner.connecting.store(false, SeqCst);
                Inner::post_register(&self.inner, None);
                Ok(())
            }

            // If the overlapped operation was successful and didn't finish
            // immediately then we forget a copy of the arc we hold
            // internally. This ensures that when the completion status comes
            // in for the I/O operation finishing it'll have a reference
            // associated with it and our data will still be valid. The
            // `connect_done` function will "reify" this forgotten pointer to
            // drop the refcount on the other side.
            Ok(false) => {
                mem::forget(self.inner.clone());
                Err(would_block())
            }

            Err(e) => {
                self.inner.connecting.store(false, SeqCst);
                Err(e)
            }
        }
    }

    /// Takes any internal error that has happened after the last I/O operation
    /// which hasn't been retrieved yet.
    ///
    /// This is particularly useful when detecting failed attempts to `connect`.
    /// After a completed `connect` flags this pipe as writable then callers
    /// must invoke this method to determine whether the connection actually
    /// succeeded. If this function returns `None` then a client is connected,
    /// otherwise it returns an error of what happened and a client shouldn't be
    /// connected.
    pub fn take_error(&self) -> io::Result<Option<io::Error>> {
        Ok(self.inner.io.lock().unwrap().connect_error.take())
    }

    /// Disconnects this named pipe from a connected client.
    ///
    /// This function will disconnect the pipe from a connected client, if any,
    /// transitively calling the `DisconnectNamedPipe` function.
    ///
    /// After a `disconnect` is issued, then a `connect` may be called again to
    /// connect to another client.
    pub fn disconnect(&self) -> io::Result<()> {
        self.inner.handle.disconnect()
    }
}

impl FromRawHandle for NamedPipe {
    unsafe fn from_raw_handle(_handle: RawHandle) -> NamedPipe {
        unimplemented!()
    }
}

impl Read for NamedPipe {
    fn read(&mut self, buf: &mut [u8]) -> io::Result<usize> {
        <&NamedPipe as Read>::read(&mut &*self, buf)
    }
}

impl Write for NamedPipe {
    fn write(&mut self, buf: &[u8]) -> io::Result<usize> {
        <&NamedPipe as Write>::write(&mut &*self, buf)
    }

    fn flush(&mut self) -> io::Result<()> {
        <&NamedPipe as Write>::flush(&mut &*self)
    }
}

impl<'a> Read for &'a NamedPipe {
    fn read(&mut self, buf: &mut [u8]) -> io::Result<usize> {
        let mut state = self.inner.io.lock().unwrap();

        if state.token.is_none() {
            return Err(would_block());
        }

        match mem::replace(&mut state.read, State::None) {
            // In theory not possible with `token` checked above,
            // but return would block for now.
            State::None => Err(would_block()),

            // A read is in flight, still waiting for it to finish
            State::Pending(buf, amt) => {
                state.read = State::Pending(buf, amt);
                Err(would_block())
            }

            // We previously read something into `data`, try to copy out some
            // data. If we copy out all the data schedule a new read and
            // otherwise store the buffer to get read later.
            State::Ok(data, cur) => {
                let n = {
                    let mut remaining = &data[cur..];
                    remaining.read(buf)?
                };
                let next = cur + n;
                if next != data.len() {
                    state.read = State::Ok(data, next);
                } else {
                    self.inner.put_buffer(data);
                    Inner::schedule_read(&self.inner, &mut state, None);
                }
                Ok(n)
            }

            // Looks like an in-flight read hit an error, return that here while
            // we schedule a new one.
            State::Err(e) => {
                Inner::schedule_read(&self.inner, &mut state, None);
                if e.raw_os_error() == Some(ERROR_BROKEN_PIPE as i32) {
                    Ok(0)
                } else {
                    Err(e)
                }
            }
        }
    }
}

impl<'a> Write for &'a NamedPipe {
    fn write(&mut self, buf: &[u8]) -> io::Result<usize> {
        // Make sure there's no writes pending
        let mut io = self.inner.io.lock().unwrap();

        if io.token.is_none() {
            return Err(would_block());
        }

        match io.write {
            State::None => {}
            State::Err(_) => match mem::replace(&mut io.write, State::None) {
                State::Err(e) => return Err(e),
                // `io` is locked, so this branch is unreachable
                _ => unreachable!(),
            },
            // any other state should be handled in `write_done`
            _ => {
                return Err(would_block());
            }
        }

        // Move `buf` onto the heap and fire off the write
        let mut owned_buf = self.inner.get_buffer();
        owned_buf.extend(buf);
        match Inner::maybe_schedule_write(&self.inner, owned_buf, 0, &mut io)? {
            // Some bytes are written immediately
            Some(n) => Ok(n),
            // Write operation is anqueued for whole buffer
            None => Ok(buf.len()),
        }
    }

    fn flush(&mut self) -> io::Result<()> {
        Ok(())
    }
}

impl Source for NamedPipe {
    fn register(&mut self, _registry: &Registry, _token: Token, _: Interest) -> io::Result<()> {
        unimplemented!()
    }

    fn reregister(&mut self, registry: &Registry, token: Token, _: Interest) -> io::Result<()> {
        let mut io = self.inner.io.lock().unwrap();

        io.check_association(registry, true)?;

        io.token = Some(token);
        drop(io);

        Inner::post_register(&self.inner, None);

        Ok(())
    }

    fn deregister(&mut self, registry: &Registry) -> io::Result<()> {
        let mut io = self.inner.io.lock().unwrap();

        io.check_association(registry, true)?;

        if io.token.is_none() {
            return Err(io::Error::new(
                io::ErrorKind::NotFound,
                "I/O source not registered with `Registry`",
            ));
        }

        io.token = None;
        Ok(())
    }
}

impl AsRawHandle for NamedPipe {
    fn as_raw_handle(&self) -> RawHandle {
        self.inner.handle.as_raw_handle()
    }
}

impl fmt::Debug for NamedPipe {
    fn fmt(&self, f: &mut fmt::Formatter<'_>) -> fmt::Result {
        self.inner.handle.fmt(f)
    }
}

impl Drop for NamedPipe {
    fn drop(&mut self) {
        // Cancel pending reads/connects, but don't cancel writes to ensure that
        // everything is flushed out.
        unsafe {
            if self.inner.connecting.load(SeqCst) {
                drop(cancel(&self.inner.handle, &self.inner.connect));
            }

            let io = self.inner.io.lock().unwrap();

            match io.read {
                State::Pending(..) => {
                    drop(cancel(&self.inner.handle, &self.inner.read));
                }
                _ => {}
            }
        }
    }
}

impl Inner {
    /// Schedules a read to happen in the background, executing an overlapped
    /// operation.
    ///
    /// This function returns `true` if a normal error happens or if the read
    /// is scheduled in the background. If the pipe is no longer connected
    /// (ERROR_PIPE_LISTENING) then `false` is returned and no read is
    /// scheduled.
    fn schedule_read(me: &Arc<Inner>, io: &mut Io, events: Option<&mut Vec<Event>>) -> bool {
        // Check to see if a read is already scheduled/completed
        match io.read {
            State::None => {}
            _ => return true,
        }

        // Allocate a buffer and schedule the read.
        let mut buf = me.get_buffer();
        let e = unsafe {
            let overlapped = me.read.as_ptr() as *mut _;
            let slice = slice::from_raw_parts_mut(buf.as_mut_ptr(), buf.capacity());
            me.handle.read_overlapped(slice, overlapped)
        };

        match e {
            // See `NamedPipe::connect` above for the rationale behind `forget`
            Ok(_) => {
                io.read = State::Pending(buf, 0); // 0 is ignored on read side
                mem::forget(me.clone());
                true
            }

            // If ERROR_PIPE_LISTENING happens then it's not a real read error,
            // we just need to wait for a connect.
            Err(ref e) if e.raw_os_error() == Some(ERROR_PIPE_LISTENING as i32) => false,

            // If some other error happened, though, we're now readable to give
            // out the error.
            Err(e) => {
                io.read = State::Err(e);
                io.notify_readable(events);
                true
            }
        }
    }

    /// Maybe schedules overlapped write operation.
    ///
    /// * `None` means that overlapped operation was enqueued
    /// * `Some(n)` means that `n` bytes was immediately written.
    ///   Note, that `write_done` will fire anyway to clean up the state.
    fn maybe_schedule_write(
        me: &Arc<Inner>,
        buf: Vec<u8>,
        pos: usize,
        io: &mut Io,
    ) -> io::Result<Option<usize>> {
        // Very similar to `schedule_read` above, just done for the write half.
        let e = unsafe {
            let overlapped = me.write.as_ptr() as *mut _;
            me.handle.write_overlapped(&buf[pos..], overlapped)
        };

        // See `connect` above for the rationale behind `forget`
        match e {
            // `n` bytes are written immediately
            Ok(Some(n)) => {
                io.write = State::Ok(buf, pos);
                mem::forget(me.clone());
                Ok(Some(n))
            }
            // write operation is enqueued
            Ok(None) => {
                io.write = State::Pending(buf, pos);
                mem::forget(me.clone());
                Ok(None)
            }
            Err(e) => Err(e),
        }
    }

    fn post_register(me: &Arc<Inner>, mut events: Option<&mut Vec<Event>>) {
        let mut io = me.io.lock().unwrap();
        if Inner::schedule_read(&me, &mut io, events.as_mut().map(|ptr| &mut **ptr)) {
            if let State::None = io.write {
                io.notify_writable(events);
            }
        }
    }

    fn get_buffer(&self) -> Vec<u8> {
        self.pool.lock().unwrap().get(4 * 1024)
    }

    fn put_buffer(&self, buf: Vec<u8>) {
        self.pool.lock().unwrap().put(buf)
    }
}

unsafe fn cancel<T: AsRawHandle>(handle: &T, overlapped: &Overlapped) -> io::Result<()> {
    let ret = CancelIoEx(handle.as_raw_handle(), overlapped.as_ptr() as *mut _);
    // `CancelIoEx` returns 0 on error:
    // https://docs.microsoft.com/en-us/windows/win32/fileio/cancelioex-func
    if ret == 0 {
        Err(io::Error::last_os_error())
    } else {
        Ok(())
    }
}

<<<<<<< HEAD
=======
fn connect_done(status: &OVERLAPPED_ENTRY, events: Option<&mut Vec<Event>>) {
    let status = CompletionStatus::from_entry(status);

    // Acquire the `Arc<Inner>`. Note that we should be guaranteed that
    // the refcount is available to us due to the `mem::forget` in
    // `connect` above.
    let me = unsafe { Arc::from_raw(Inner::ptr_from_conn_overlapped(status.overlapped())) };

    // Flag ourselves as no longer using the `connect` overlapped instances.
    let prev = me.connecting.swap(false, SeqCst);
    assert!(prev, "NamedPipe was not previously connecting");

    // Stash away our connect error if one happened
    debug_assert_eq!(status.bytes_transferred(), 0);
    unsafe {
        match me.handle.result(status.overlapped()) {
            Ok(n) => debug_assert_eq!(n, 0),
            Err(e) => me.io.lock().unwrap().connect_error = Some(e),
        }
    }

    // We essentially just finished a registration, so kick off a
    // read and register write readiness.
    Inner::post_register(&me, events);
}

fn read_done(status: &OVERLAPPED_ENTRY, events: Option<&mut Vec<Event>>) {
    let status = CompletionStatus::from_entry(status);

    // Acquire the `FromRawArc<Inner>`. Note that we should be guaranteed that
    // the refcount is available to us due to the `mem::forget` in
    // `schedule_read` above.
    let me = unsafe { Arc::from_raw(Inner::ptr_from_read_overlapped(status.overlapped())) };

    // Move from the `Pending` to `Ok` state.
    let mut io = me.io.lock().unwrap();
    let mut buf = match mem::replace(&mut io.read, State::None) {
        State::Pending(buf, _) => buf,
        _ => unreachable!(),
    };
    unsafe {
        match me.handle.result(status.overlapped()) {
            Ok(n) => {
                debug_assert_eq!(status.bytes_transferred() as usize, n);
                buf.set_len(status.bytes_transferred() as usize);
                io.read = State::Ok(buf, 0);
            }
            Err(e) => {
                debug_assert_eq!(status.bytes_transferred(), 0);
                io.read = State::Err(e);
            }
        }
    }

    // Flag our readiness that we've got data.
    io.notify_readable(events);
}

fn write_done(status: &OVERLAPPED_ENTRY, events: Option<&mut Vec<Event>>) {
    let status = CompletionStatus::from_entry(status);

    // Acquire the `Arc<Inner>`. Note that we should be guaranteed that
    // the refcount is available to us due to the `mem::forget` in
    // `schedule_write` above.
    let me = unsafe { Arc::from_raw(Inner::ptr_from_write_overlapped(status.overlapped())) };

    // Make the state change out of `Pending`. If we wrote the entire buffer
    // then we're writable again and otherwise we schedule another write.
    let mut io = me.io.lock().unwrap();
    let (buf, pos) = match mem::replace(&mut io.write, State::None) {
        // `Ok` here means, that the operation was completed immediately
        // `bytes_transferred` is already reported to a client
        State::Ok(..) => {
            io.notify_writable(events);
            return;
        }
        State::Pending(buf, pos) => (buf, pos),
        _ => unreachable!(),
    };

    unsafe {
        match me.handle.result(status.overlapped()) {
            Ok(n) => {
                debug_assert_eq!(status.bytes_transferred() as usize, n);
                let new_pos = pos + (status.bytes_transferred() as usize);
                if new_pos == buf.len() {
                    me.put_buffer(buf);
                    io.notify_writable(events);
                } else {
                    Inner::schedule_write(&me, buf, new_pos, &mut io, events);
                }
            }
            Err(e) => {
                debug_assert_eq!(status.bytes_transferred(), 0);
                io.write = State::Err(e);
                io.notify_writable(events);
            }
        }
    }
}

>>>>>>> 064af846
impl Io {
    fn check_association(&self, _registry: &Registry, _required: bool) -> io::Result<()> {
        unimplemented!()
    }

    fn notify_readable(&self, _events: Option<&mut Vec<Event>>) {
        unimplemented!()
    }

    fn notify_writable(&self, _events: Option<&mut Vec<Event>>) {
        unimplemented!()
    }
}

struct BufferPool {
    pool: Vec<Vec<u8>>,
}

impl BufferPool {
    fn get(&mut self, default_cap: usize) -> Vec<u8> {
        self.pool
            .pop()
            .unwrap_or_else(|| Vec::with_capacity(default_cap))
    }

    fn put(&mut self, mut buf: Vec<u8>) {
        if self.pool.len() < self.pool.capacity() {
            unsafe {
                buf.set_len(0);
            }
            self.pool.push(buf);
        }
    }
}<|MERGE_RESOLUTION|>--- conflicted
+++ resolved
@@ -1,42 +1,22 @@
-<<<<<<< HEAD
 use crate::event::Source;
 use crate::sys::windows::{Event, Overlapped};
 use crate::Registry;
 
-=======
->>>>>>> 064af846
 use std::ffi::OsStr;
+use std::fmt;
 use std::io::{self, Read, Write};
+use std::mem;
 use std::os::windows::io::{AsRawHandle, FromRawHandle, IntoRawHandle, RawHandle};
-<<<<<<< HEAD
 use std::slice;
 use std::sync::atomic::AtomicBool;
 use std::sync::atomic::Ordering::SeqCst;
-=======
-use std::sync::atomic::Ordering::{Relaxed, SeqCst};
-use std::sync::atomic::{AtomicBool, AtomicUsize};
->>>>>>> 064af846
 use std::sync::{Arc, Mutex};
-use std::{fmt, mem, slice};
-
-<<<<<<< HEAD
+
 use crate::{Interest, Token};
-=======
-use miow::iocp::{CompletionPort, CompletionStatus};
->>>>>>> 064af846
 use miow::pipe;
 use winapi::shared::winerror::{ERROR_BROKEN_PIPE, ERROR_PIPE_LISTENING};
 use winapi::um::ioapiset::CancelIoEx;
-use winapi::um::minwinbase::{OVERLAPPED, OVERLAPPED_ENTRY};
-
-<<<<<<< HEAD
-=======
-use crate::event::Source;
-use crate::sys::windows::{Event, Overlapped};
-use crate::{poll, Registry};
-use crate::{Interest, Token};
-
->>>>>>> 064af846
+
 /// Non-blocking windows named pipe.
 ///
 /// This structure internally contains a `HANDLE` which represents the named
@@ -555,110 +535,6 @@
     }
 }
 
-<<<<<<< HEAD
-=======
-fn connect_done(status: &OVERLAPPED_ENTRY, events: Option<&mut Vec<Event>>) {
-    let status = CompletionStatus::from_entry(status);
-
-    // Acquire the `Arc<Inner>`. Note that we should be guaranteed that
-    // the refcount is available to us due to the `mem::forget` in
-    // `connect` above.
-    let me = unsafe { Arc::from_raw(Inner::ptr_from_conn_overlapped(status.overlapped())) };
-
-    // Flag ourselves as no longer using the `connect` overlapped instances.
-    let prev = me.connecting.swap(false, SeqCst);
-    assert!(prev, "NamedPipe was not previously connecting");
-
-    // Stash away our connect error if one happened
-    debug_assert_eq!(status.bytes_transferred(), 0);
-    unsafe {
-        match me.handle.result(status.overlapped()) {
-            Ok(n) => debug_assert_eq!(n, 0),
-            Err(e) => me.io.lock().unwrap().connect_error = Some(e),
-        }
-    }
-
-    // We essentially just finished a registration, so kick off a
-    // read and register write readiness.
-    Inner::post_register(&me, events);
-}
-
-fn read_done(status: &OVERLAPPED_ENTRY, events: Option<&mut Vec<Event>>) {
-    let status = CompletionStatus::from_entry(status);
-
-    // Acquire the `FromRawArc<Inner>`. Note that we should be guaranteed that
-    // the refcount is available to us due to the `mem::forget` in
-    // `schedule_read` above.
-    let me = unsafe { Arc::from_raw(Inner::ptr_from_read_overlapped(status.overlapped())) };
-
-    // Move from the `Pending` to `Ok` state.
-    let mut io = me.io.lock().unwrap();
-    let mut buf = match mem::replace(&mut io.read, State::None) {
-        State::Pending(buf, _) => buf,
-        _ => unreachable!(),
-    };
-    unsafe {
-        match me.handle.result(status.overlapped()) {
-            Ok(n) => {
-                debug_assert_eq!(status.bytes_transferred() as usize, n);
-                buf.set_len(status.bytes_transferred() as usize);
-                io.read = State::Ok(buf, 0);
-            }
-            Err(e) => {
-                debug_assert_eq!(status.bytes_transferred(), 0);
-                io.read = State::Err(e);
-            }
-        }
-    }
-
-    // Flag our readiness that we've got data.
-    io.notify_readable(events);
-}
-
-fn write_done(status: &OVERLAPPED_ENTRY, events: Option<&mut Vec<Event>>) {
-    let status = CompletionStatus::from_entry(status);
-
-    // Acquire the `Arc<Inner>`. Note that we should be guaranteed that
-    // the refcount is available to us due to the `mem::forget` in
-    // `schedule_write` above.
-    let me = unsafe { Arc::from_raw(Inner::ptr_from_write_overlapped(status.overlapped())) };
-
-    // Make the state change out of `Pending`. If we wrote the entire buffer
-    // then we're writable again and otherwise we schedule another write.
-    let mut io = me.io.lock().unwrap();
-    let (buf, pos) = match mem::replace(&mut io.write, State::None) {
-        // `Ok` here means, that the operation was completed immediately
-        // `bytes_transferred` is already reported to a client
-        State::Ok(..) => {
-            io.notify_writable(events);
-            return;
-        }
-        State::Pending(buf, pos) => (buf, pos),
-        _ => unreachable!(),
-    };
-
-    unsafe {
-        match me.handle.result(status.overlapped()) {
-            Ok(n) => {
-                debug_assert_eq!(status.bytes_transferred() as usize, n);
-                let new_pos = pos + (status.bytes_transferred() as usize);
-                if new_pos == buf.len() {
-                    me.put_buffer(buf);
-                    io.notify_writable(events);
-                } else {
-                    Inner::schedule_write(&me, buf, new_pos, &mut io, events);
-                }
-            }
-            Err(e) => {
-                debug_assert_eq!(status.bytes_transferred(), 0);
-                io.write = State::Err(e);
-                io.notify_writable(events);
-            }
-        }
-    }
-}
-
->>>>>>> 064af846
 impl Io {
     fn check_association(&self, _registry: &Registry, _required: bool) -> io::Result<()> {
         unimplemented!()
